package main

import (
	"flag"
	"log"
	"os"
	"runtime/pprof"
	"strconv"
	"strings"
	"sync"
	"time"

	"github.com/tilezen/go-tilepacks/tilepack"
)

const (
	saveLogInterval = 10000
)

func processResults(waitGroup *sync.WaitGroup, results chan *tilepack.TileResponse, processor tilepack.TileOutputter) {
	defer waitGroup.Done()

	start := time.Now()

	counter := 0
	for result := range results {
		err := processor.Save(result.Tile, result.Data)
		if err != nil {
			log.Printf("Couldn't save tile %+v", err)
		}

		counter++

		if counter%saveLogInterval == 0 {
			duration := time.Since(start)
			start = time.Now()
			log.Printf("Saved %dk tiles (%0.1f tiles per second)", counter/1000, saveLogInterval/duration.Seconds())
		}
	}
	log.Printf("Saved %d tiles", counter)

	err := processor.Close()
	if err != nil {
		log.Printf("Error closing processor: %+v", err)
	}
}

func main() {
<<<<<<< HEAD
	generatorStr := flag.String("generator", "xyz", "Which tile fetcher to use. Options are xyz, metatile, tapalcatl2.")
	outputStr := flag.String("output", "", "Path to output mbtiles file.")
=======
	urlTemplateStr := flag.String("url", "", "URL template to make tile requests with.")
	outputMode := flag.String("output-mode", "mbtiles", "Valid modes are: disk, mbtiles.")
	outputDSN := flag.String("dsn", "", "Path, or DSN string, to output files.")
>>>>>>> 5f111ef0
	boundingBoxStr := flag.String("bounds", "-90.0,-180.0,90.0,180.0", "Comma-separated bounding box in south,west,north,east format. Defaults to the whole world.")
	zoomsStr := flag.String("zooms", "0,1,2,3,4,5,6,7,8,9,10", "Comma-separated list of zoom levels.")
	numTileFetchWorkers := flag.Int("workers", 25, "Number of tile fetch workers to use.")
	requestTimeout := flag.Int("timeout", 60, "HTTP client timeout for tile requests.")
	cpuProfile := flag.String("cpuprofile", "", "Enables CPU profiling. Saves the dump to the given path.")
	invertedY := flag.Bool("inverted-y", false, "Invert the Y-value of tiles to match the TMS (as opposed to ZXY) tile format.")
	urlTemplateStr := flag.String("url-template", "", "(For xyz generator) URL template to make tile requests with.")
	layerNameStr := flag.String("layer-name", "", "(For metatile, tapalcatl2 generator) The layer name to use for hash building.")
	pathTemplateStr := flag.String("path-template", "", "(For metatile, tapalcatl2 generator) The template to use for the path part of the S3 path to the t2 archive.")
	bucketStr := flag.String("bucket", "", "(For metatile, tapalcatl2 generator) The name of the S3 bucket to request t2 archives from.")
	materializedZoomsStr := flag.String("materialized-zooms", "", "(For tapalcatl2 generator) Specifies the materialized zooms for t2 archives.")
	flag.Parse()

	if *cpuProfile != "" {
		f, err := os.Create(*cpuProfile)
		if err != nil {
			log.Fatal("could not create CPU profile: ", err)
		}
		defer f.Close()
		if err := pprof.StartCPUProfile(f); err != nil {
			log.Fatal("could not start CPU profile: ", err)
		}
		defer pprof.StopCPUProfile()
	}

	if *outputDSN == "" {
		log.Fatalf("Output DSN (-dsn) is required")
	}

	boundingBoxStrSplit := strings.Split(*boundingBoxStr, ",")
	if len(boundingBoxStrSplit) != 4 {
		log.Fatalf("Bounding box string must be a comma-separated list of 4 numbers")
	}

	boundingBoxFloats := make([]float64, 4)
	for i, bboxStr := range boundingBoxStrSplit {
		bboxFloat, err := strconv.ParseFloat(bboxStr, 64)
		if err != nil {
			log.Fatalf("Bounding box string could not be parsed as numbers")
		}

		boundingBoxFloats[i] = bboxFloat
	}

	bounds := &tilepack.LngLatBbox{
		South: boundingBoxFloats[0],
		West:  boundingBoxFloats[1],
		North: boundingBoxFloats[2],
		East:  boundingBoxFloats[3],
	}

	zoomsStrSplit := strings.Split(*zoomsStr, ",")
	zooms := make([]uint, len(zoomsStrSplit))
	for i, zoomStr := range zoomsStrSplit {
		z, err := strconv.ParseUint(zoomStr, 10, 32)
		if err != nil {
			log.Fatalf("Zoom list could not be parsed: %+v", err)
		}

		zooms[i] = uint(z)
	}

	var jobCreator tilepack.JobGenerator
	var err error
	switch *generatorStr {
	case "xyz":
		if *urlTemplateStr == "" {
			log.Fatalf("URL template is required")
		}

		jobCreator, err = tilepack.NewXYZJobGenerator(*urlTemplateStr, bounds, zooms, time.Duration(*requestTimeout)*time.Second, *invertedY)
	case "metatile":
		if *bucketStr == "" {
			log.Fatalf("Bucket name is required")
		}

		if *pathTemplateStr == "" {
			log.Fatalf("Path template is required")
		}

		if *layerNameStr == "" {
			log.Fatalf("layerNameStr is required")
		}

		// TODO These should probably be configurable
		metatileSize := uint(8)
		maxDetailZoom := uint(13)

		jobCreator, err = tilepack.NewMetatileJobGenerator(*bucketStr, *pathTemplateStr, *layerNameStr, metatileSize, maxDetailZoom, zooms, bounds)
	case "tapalcatl2":
		if *bucketStr == "" {
			log.Fatalf("Bucket name is required")
		}

		if *pathTemplateStr == "" {
			log.Fatalf("Path template is required")
		}

		if *materializedZoomsStr == "" {
			log.Fatalf("Materialized zoom list is required")
		}

		if *layerNameStr == "" {
			log.Fatalf("layerNameStr is required")
		}

		materializedZoomsStrSplit := strings.Split(*materializedZoomsStr, ",")
		materializedZooms := make([]uint, len(materializedZoomsStrSplit))
		for i, materializedZoomStr := range materializedZoomsStrSplit {
			z, err := strconv.ParseUint(materializedZoomStr, 10, 32)
			if err != nil {
				log.Fatalf("Materialized zoom list could not be parsed: %+v", err)
			}
			materializedZooms[i] = uint(z)
		}

		jobCreator, err = tilepack.NewTapalcatl2JobGenerator(*bucketStr, *pathTemplateStr, *layerNameStr, materializedZooms, zooms, bounds)
	default:
		log.Fatalf("Unknown job generator type %s", *generatorStr)
	}

	var outputter tilepack.TileOutputter
	var outputter_err error

	switch *outputMode {
	case "disk":
		outputter, outputter_err = tilepack.NewDiskOutputter(*outputDSN)
	case "mbtiles":
		outputter, outputter_err = tilepack.NewMbtilesOutputter(*outputDSN)
	default:
		log.Fatalf("Unknown outputter: %s", *outputMode)
	}

	if outputter_err != nil {
		log.Fatalf("Couldn't create %s output: %+v", *outputMode, outputter_err)
	}

	err := outputter.CreateTiles()

	if err != nil {
		log.Fatalf("Failed to create %s output: %+v", *outputMode, err)
	}

	log.Printf("Created %s output\n", *outputMode)

	jobs := make(chan *tilepack.TileRequest, 2000)
	results := make(chan *tilepack.TileResponse, 2000)

	// Start up the HTTP workers that will fetch tiles
	workerWG := &sync.WaitGroup{}
	for w := 0; w < *numTileFetchWorkers; w++ {
		worker, err := jobCreator.CreateWorker()
		if err != nil {
			log.Fatalf("Couldn't create %s worker: %+v", *generatorStr, err)
		}

		go func() {
			workerWG.Add(1)
			defer workerWG.Done()
			worker(w, jobs, results)
		}()
	}

	// Start the worker that receives data from HTTP workers
	resultWG := &sync.WaitGroup{}
	resultWG.Add(1)
	go processResults(resultWG, results, outputter)

	jobCreator.CreateJobs(jobs)

	// Add tile request jobs
	close(jobs)
	log.Print("Job queue closed")

	// When the workers are done, close the results channel
	workerWG.Wait()
	close(results)
	log.Print("Finished making tile requests")

	// Wait for the results to be written out
	resultWG.Wait()
	log.Print("Finished processing tiles")
}<|MERGE_RESOLUTION|>--- conflicted
+++ resolved
@@ -46,14 +46,9 @@
 }
 
 func main() {
-<<<<<<< HEAD
 	generatorStr := flag.String("generator", "xyz", "Which tile fetcher to use. Options are xyz, metatile, tapalcatl2.")
-	outputStr := flag.String("output", "", "Path to output mbtiles file.")
-=======
-	urlTemplateStr := flag.String("url", "", "URL template to make tile requests with.")
 	outputMode := flag.String("output-mode", "mbtiles", "Valid modes are: disk, mbtiles.")
 	outputDSN := flag.String("dsn", "", "Path, or DSN string, to output files.")
->>>>>>> 5f111ef0
 	boundingBoxStr := flag.String("bounds", "-90.0,-180.0,90.0,180.0", "Comma-separated bounding box in south,west,north,east format. Defaults to the whole world.")
 	zoomsStr := flag.String("zooms", "0,1,2,3,4,5,6,7,8,9,10", "Comma-separated list of zoom levels.")
 	numTileFetchWorkers := flag.Int("workers", 25, "Number of tile fetch workers to use.")
@@ -191,7 +186,7 @@
 		log.Fatalf("Couldn't create %s output: %+v", *outputMode, outputter_err)
 	}
 
-	err := outputter.CreateTiles()
+	err = outputter.CreateTiles()
 
 	if err != nil {
 		log.Fatalf("Failed to create %s output: %+v", *outputMode, err)
